import logging
import time
from datetime import timedelta
from typing import Any

import httpx
import redis
from celery import bootsteps  # type: ignore
from celery import Celery
from celery import current_task
from celery import signals
from celery import Task
from celery.exceptions import WorkerShutdown
from celery.signals import beat_init
from celery.signals import worker_init
from celery.signals import worker_ready
from celery.signals import worker_shutdown
from celery.states import READY_STATES
from celery.utils.log import get_task_logger

from danswer.background.celery.celery_redis import RedisConnectorCredentialPair
from danswer.background.celery.celery_redis import RedisConnectorDeletion
from danswer.background.celery.celery_redis import RedisDocumentSet
from danswer.background.celery.celery_redis import RedisUserGroup
from danswer.background.celery.celery_utils import celery_is_worker_primary
from danswer.configs.constants import CELERY_PRIMARY_WORKER_LOCK_TIMEOUT
from danswer.configs.constants import DanswerCeleryPriority
from danswer.configs.constants import DanswerRedisLocks
from danswer.configs.constants import POSTGRES_CELERY_BEAT_APP_NAME
from danswer.configs.constants import POSTGRES_CELERY_WORKER_HEAVY_APP_NAME
from danswer.configs.constants import POSTGRES_CELERY_WORKER_LIGHT_APP_NAME
from danswer.configs.constants import POSTGRES_CELERY_WORKER_PRIMARY_APP_NAME
from danswer.db.engine import SqlEngine
<<<<<<< HEAD
from danswer.httpx.httpx_pool import HttpxPool
from danswer.redis.redis_pool import RedisPool
=======
from danswer.redis.redis_pool import get_redis_client
>>>>>>> b3c367d0
from danswer.utils.logger import ColoredFormatter
from danswer.utils.logger import PlainFormatter
from danswer.utils.logger import setup_logger

logger = setup_logger()

# use this within celery tasks to get celery task specific logging
task_logger = get_task_logger(__name__)

celery_app = Celery(__name__)
celery_app.config_from_object(
    "danswer.background.celery.celeryconfig"
)  # Load configuration from 'celeryconfig.py'


@signals.task_postrun.connect
def celery_task_postrun(
    sender: Any | None = None,
    task_id: str | None = None,
    task: Task | None = None,
    args: tuple | None = None,
    kwargs: dict | None = None,
    retval: Any | None = None,
    state: str | None = None,
    **kwds: Any,
) -> None:
    """We handle this signal in order to remove completed tasks
    from their respective tasksets. This allows us to track the progress of document set
    and user group syncs.

    This function runs after any task completes (both success and failure)
    Note that this signal does not fire on a task that failed to complete and is going
    to be retried.
    """
    if not task:
        return

    task_logger.debug(f"Task {task.name} (ID: {task_id}) completed with state: {state}")
    # logger.debug(f"Result: {retval}")

    if state not in READY_STATES:
        return

    if not task_id:
        return

    r = get_redis_client()

    if task_id.startswith(RedisConnectorCredentialPair.PREFIX):
        r.srem(RedisConnectorCredentialPair.get_taskset_key(), task_id)
        return

    if task_id.startswith(RedisDocumentSet.PREFIX):
        document_set_id = RedisDocumentSet.get_id_from_task_id(task_id)
        if document_set_id is not None:
            rds = RedisDocumentSet(document_set_id)
            r.srem(rds.taskset_key, task_id)
        return

    if task_id.startswith(RedisUserGroup.PREFIX):
        usergroup_id = RedisUserGroup.get_id_from_task_id(task_id)
        if usergroup_id is not None:
            rug = RedisUserGroup(usergroup_id)
            r.srem(rug.taskset_key, task_id)
        return

    if task_id.startswith(RedisConnectorDeletion.PREFIX):
        cc_pair_id = RedisConnectorDeletion.get_id_from_task_id(task_id)
        if cc_pair_id is not None:
            rcd = RedisConnectorDeletion(cc_pair_id)
            r.srem(rcd.taskset_key, task_id)
        return


@beat_init.connect
def on_beat_init(sender: Any, **kwargs: Any) -> None:
    SqlEngine.set_app_name(POSTGRES_CELERY_BEAT_APP_NAME)
    SqlEngine.init_engine(pool_size=2, max_overflow=0)

<<<<<<< HEAD

@worker_init.connect
def on_worker_init(sender: Any, **kwargs: Any) -> None:
    EXTRA_CONCURRENCY = 8  # a few extra connections for side operations

    # decide some initial startup settings based on the celery worker's hostname
    # (set at the command line)
    hostname = sender.hostname
    if hostname.startswith("light"):
        SqlEngine.set_app_name(POSTGRES_CELERY_WORKER_LIGHT_APP_NAME)
        SqlEngine.init_engine(
            pool_size=sender.concurrency, max_overflow=EXTRA_CONCURRENCY
        )
    elif hostname.startswith("heavy"):
        SqlEngine.set_app_name(POSTGRES_CELERY_WORKER_HEAVY_APP_NAME)
        SqlEngine.init_engine(pool_size=8, max_overflow=0)
    else:
        SqlEngine.set_app_name(POSTGRES_CELERY_WORKER_PRIMARY_APP_NAME)
        SqlEngine.init_engine(pool_size=8, max_overflow=0)

    HttpxPool.init_client(
        limits=httpx.Limits(
            max_keepalive_connections=sender.concurrency + EXTRA_CONCURRENCY
        )
    )

    r = redis_pool.get_client()

    WAIT_INTERVAL = 5
    WAIT_LIMIT = 60

=======

@worker_init.connect
def on_worker_init(sender: Any, **kwargs: Any) -> None:
    # decide some initial startup settings based on the celery worker's hostname
    # (set at the command line)
    hostname = sender.hostname
    if hostname.startswith("light"):
        SqlEngine.set_app_name(POSTGRES_CELERY_WORKER_LIGHT_APP_NAME)
        SqlEngine.init_engine(pool_size=sender.concurrency, max_overflow=8)
    elif hostname.startswith("heavy"):
        SqlEngine.set_app_name(POSTGRES_CELERY_WORKER_HEAVY_APP_NAME)
        SqlEngine.init_engine(pool_size=8, max_overflow=0)
    else:
        SqlEngine.set_app_name(POSTGRES_CELERY_WORKER_PRIMARY_APP_NAME)
        SqlEngine.init_engine(pool_size=8, max_overflow=0)

    r = get_redis_client()

    WAIT_INTERVAL = 5
    WAIT_LIMIT = 60

>>>>>>> b3c367d0
    time_start = time.monotonic()
    logger.info("Redis: Readiness check starting.")
    while True:
        try:
            if r.ping():
                break
        except Exception:
            pass

        time_elapsed = time.monotonic() - time_start
        logger.info(
            f"Redis: Ping failed. elapsed={time_elapsed:.1f} timeout={WAIT_LIMIT:.1f}"
        )
        if time_elapsed > WAIT_LIMIT:
            msg = (
                f"Redis: Readiness check did not succeed within the timeout "
                f"({WAIT_LIMIT} seconds). Exiting..."
            )
            logger.error(msg)
            raise WorkerShutdown(msg)

        time.sleep(WAIT_INTERVAL)
<<<<<<< HEAD

    logger.info("Redis: Readiness check succeeded. Continuing...")

=======

    logger.info("Redis: Readiness check succeeded. Continuing...")

>>>>>>> b3c367d0
    if not celery_is_worker_primary(sender):
        logger.info("Running as a secondary celery worker.")
        logger.info("Waiting for primary worker to be ready...")
        time_start = time.monotonic()
        while True:
            if r.exists(DanswerRedisLocks.PRIMARY_WORKER):
                break

            time.monotonic()
            time_elapsed = time.monotonic() - time_start
            logger.info(
                f"Primary worker is not ready yet. elapsed={time_elapsed:.1f} timeout={WAIT_LIMIT:.1f}"
            )
            if time_elapsed > WAIT_LIMIT:
                msg = (
                    f"Primary worker was not ready within the timeout. "
                    f"({WAIT_LIMIT} seconds). Exiting..."
                )
                logger.error(msg)
                raise WorkerShutdown(msg)

            time.sleep(WAIT_INTERVAL)

        logger.info("Wait for primary worker completed successfully. Continuing...")
        return

    logger.info("Running as the primary celery worker.")

    # This is singleton work that should be done on startup exactly once
    # by the primary worker
<<<<<<< HEAD
    r = redis_pool.get_client()
=======
    r = get_redis_client()
>>>>>>> b3c367d0

    # For the moment, we're assuming that we are the only primary worker
    # that should be running.
    # TODO: maybe check for or clean up another zombie primary worker if we detect it
    r.delete(DanswerRedisLocks.PRIMARY_WORKER)

<<<<<<< HEAD
=======
    # this process wide lock is taken to help other workers start up in order.
    # it is planned to use this lock to enforce singleton behavior on the primary
    # worker, since the primary worker does redis cleanup on startup, but this isn't
    # implemented yet.
>>>>>>> b3c367d0
    lock = r.lock(
        DanswerRedisLocks.PRIMARY_WORKER,
        timeout=CELERY_PRIMARY_WORKER_LOCK_TIMEOUT,
    )

    logger.info("Primary worker lock: Acquire starting.")
    acquired = lock.acquire(blocking_timeout=CELERY_PRIMARY_WORKER_LOCK_TIMEOUT / 2)
    if acquired:
        logger.info("Primary worker lock: Acquire succeeded.")
    else:
        logger.error("Primary worker lock: Acquire failed!")
        raise WorkerShutdown("Primary worker lock could not be acquired!")

    sender.primary_worker_lock = lock

    r.delete(DanswerRedisLocks.CHECK_VESPA_SYNC_BEAT_LOCK)
    r.delete(DanswerRedisLocks.MONITOR_VESPA_SYNC_BEAT_LOCK)

    r.delete(RedisConnectorCredentialPair.get_taskset_key())
    r.delete(RedisConnectorCredentialPair.get_fence_key())

    for key in r.scan_iter(RedisDocumentSet.TASKSET_PREFIX + "*"):
        r.delete(key)

    for key in r.scan_iter(RedisDocumentSet.FENCE_PREFIX + "*"):
        r.delete(key)

    for key in r.scan_iter(RedisUserGroup.TASKSET_PREFIX + "*"):
        r.delete(key)

    for key in r.scan_iter(RedisUserGroup.FENCE_PREFIX + "*"):
        r.delete(key)

    for key in r.scan_iter(RedisConnectorDeletion.TASKSET_PREFIX + "*"):
        r.delete(key)

    for key in r.scan_iter(RedisConnectorDeletion.FENCE_PREFIX + "*"):
        r.delete(key)


@worker_ready.connect
def on_worker_ready(sender: Any, **kwargs: Any) -> None:
    task_logger.info("worker_ready signal received.")


@worker_shutdown.connect
def on_worker_shutdown(sender: Any, **kwargs: Any) -> None:
    if not celery_is_worker_primary(sender):
        return

    if not sender.primary_worker_lock:
        return

    logger.info("Releasing primary worker lock.")
    lock = sender.primary_worker_lock
    if lock.owned():
        lock.release()
        sender.primary_worker_lock = None


class CeleryTaskPlainFormatter(PlainFormatter):
    def format(self, record: logging.LogRecord) -> str:
        task = current_task
        if task and task.request:
            record.__dict__.update(task_id=task.request.id, task_name=task.name)
            record.msg = f"[{task.name}({task.request.id})] {record.msg}"

        return super().format(record)


class CeleryTaskColoredFormatter(ColoredFormatter):
    def format(self, record: logging.LogRecord) -> str:
        task = current_task
        if task and task.request:
            record.__dict__.update(task_id=task.request.id, task_name=task.name)
            record.msg = f"[{task.name}({task.request.id})] {record.msg}"

        return super().format(record)


@signals.setup_logging.connect
def on_setup_logging(
    loglevel: Any, logfile: Any, format: Any, colorize: Any, **kwargs: Any
) -> None:
    # TODO: could unhardcode format and colorize and accept these as options from
    # celery's config

    # reformats celery's worker logger
    root_logger = logging.getLogger()

    root_handler = logging.StreamHandler()  # Set up a handler for the root logger
    root_formatter = ColoredFormatter(
        "%(asctime)s %(filename)30s %(lineno)4s: %(message)s",
        datefmt="%m/%d/%Y %I:%M:%S %p",
    )
    root_handler.setFormatter(root_formatter)
    root_logger.addHandler(root_handler)  # Apply the handler to the root logger

    if logfile:
        root_file_handler = logging.FileHandler(logfile)
        root_file_formatter = PlainFormatter(
            "%(asctime)s %(filename)30s %(lineno)4s: %(message)s",
            datefmt="%m/%d/%Y %I:%M:%S %p",
        )
        root_file_handler.setFormatter(root_file_formatter)
        root_logger.addHandler(root_file_handler)

    root_logger.setLevel(loglevel)

    # reformats celery's task logger
    task_formatter = CeleryTaskColoredFormatter(
        "%(asctime)s %(filename)30s %(lineno)4s: %(message)s",
        datefmt="%m/%d/%Y %I:%M:%S %p",
    )
    task_handler = logging.StreamHandler()  # Set up a handler for the task logger
    task_handler.setFormatter(task_formatter)
    task_logger.addHandler(task_handler)  # Apply the handler to the task logger

    if logfile:
        task_file_handler = logging.FileHandler(logfile)
        task_file_formatter = CeleryTaskPlainFormatter(
            "%(asctime)s %(filename)30s %(lineno)4s: %(message)s",
            datefmt="%m/%d/%Y %I:%M:%S %p",
        )
        task_file_handler.setFormatter(task_file_formatter)
        task_logger.addHandler(task_file_handler)

    task_logger.setLevel(loglevel)
    task_logger.propagate = False


class HubPeriodicTask(bootsteps.StartStopStep):
    """Regularly reacquires the primary worker lock outside of the task queue.
    Use the task_logger in this class to avoid double logging."""

    # it's unclear to me whether using the hub's timer or the bootstep timer is better
    requires = {"celery.worker.components:Hub"}

    def __init__(self, worker: Any, **kwargs: Any) -> None:
        self.interval = CELERY_PRIMARY_WORKER_LOCK_TIMEOUT / 8  # Interval in seconds
        self.task_tref = None

    def start(self, worker: Any) -> None:
        if not celery_is_worker_primary(worker):
            return

        # Access the worker's event loop (hub)
        hub = worker.consumer.controller.hub

        # Schedule the periodic task
        self.task_tref = hub.call_repeatedly(
            self.interval, self.run_periodic_task, worker
        )
        task_logger.info("Scheduled periodic task with hub.")

    def run_periodic_task(self, worker: Any) -> None:
        try:
            if not worker.primary_worker_lock:
                return

            if not hasattr(worker, "primary_worker_lock"):
                return

<<<<<<< HEAD
            r = redis_pool.get_client()

            lock: redis.lock.Lock = worker.primary_worker_lock

            # ttl_ms = r.pttl(lock.name)
            # logger.info(f"lock TTL before: {ttl_ms}ms")

=======
            r = get_redis_client()

            lock: redis.lock.Lock = worker.primary_worker_lock

>>>>>>> b3c367d0
            task_logger.info("Reacquiring primary worker lock.")

            if lock.owned():
                task_logger.debug("Reacquiring primary worker lock.")
                lock.reacquire()
            else:
                task_logger.warning(
                    "Full acquisition of primary worker lock. "
                    "Reasons could be computer sleep or a clock change."
                )
                lock = r.lock(
                    DanswerRedisLocks.PRIMARY_WORKER,
                    timeout=CELERY_PRIMARY_WORKER_LOCK_TIMEOUT,
                )

                task_logger.info("Primary worker lock: Acquire starting.")
                acquired = lock.acquire(
                    blocking_timeout=CELERY_PRIMARY_WORKER_LOCK_TIMEOUT / 2
                )
                if acquired:
                    task_logger.info("Primary worker lock: Acquire succeeded.")
                else:
                    task_logger.error("Primary worker lock: Acquire failed!")
                    raise TimeoutError("Primary worker lock could not be acquired!")

                worker.primary_worker_lock = lock
<<<<<<< HEAD

            # ttl_ms = r.pttl(lock.name)
            # task_logger.info(f"lock TTL after: {ttl_ms}ms")
=======
>>>>>>> b3c367d0
        except Exception:
            task_logger.exception("HubPeriodicTask.run_periodic_task exceptioned.")

    def stop(self, worker: Any) -> None:
        # Cancel the scheduled task when the worker stops
        if self.task_tref:
            self.task_tref.cancel()
            task_logger.info("Canceled periodic task with hub.")


celery_app.steps["worker"].add(HubPeriodicTask)

celery_app.autodiscover_tasks(
    [
        "danswer.background.celery.tasks.connector_deletion",
        "danswer.background.celery.tasks.periodic",
        "danswer.background.celery.tasks.pruning",
        "danswer.background.celery.tasks.vespa",
    ]
)

#####
# Celery Beat (Periodic Tasks) Settings
#####
celery_app.conf.beat_schedule = {
    "check-for-vespa-sync": {
        "task": "check_for_vespa_sync_task",
        "schedule": timedelta(seconds=5),
        "options": {"priority": DanswerCeleryPriority.HIGH},
    },
}
celery_app.conf.beat_schedule.update(
    {
        "check-for-connector-deletion-task": {
            "task": "check_for_connector_deletion_task",
            # don't need to check too often, since we kick off a deletion initially
            # during the API call that actually marks the CC pair for deletion
            "schedule": timedelta(minutes=1),
            "options": {"priority": DanswerCeleryPriority.HIGH},
        },
    }
)
celery_app.conf.beat_schedule.update(
    {
        "check-for-prune": {
            "task": "check_for_prune_task",
            "schedule": timedelta(seconds=5),
            "options": {"priority": DanswerCeleryPriority.HIGH},
        },
    }
)
celery_app.conf.beat_schedule.update(
    {
        "kombu-message-cleanup": {
            "task": "kombu_message_cleanup_task",
            "schedule": timedelta(seconds=3600),
            "options": {"priority": DanswerCeleryPriority.LOWEST},
        },
    }
)
celery_app.conf.beat_schedule.update(
    {
        "monitor-vespa-sync": {
            "task": "monitor_vespa_sync",
            "schedule": timedelta(seconds=5),
            "options": {"priority": DanswerCeleryPriority.HIGH},
        },
    }
)<|MERGE_RESOLUTION|>--- conflicted
+++ resolved
@@ -31,12 +31,8 @@
 from danswer.configs.constants import POSTGRES_CELERY_WORKER_LIGHT_APP_NAME
 from danswer.configs.constants import POSTGRES_CELERY_WORKER_PRIMARY_APP_NAME
 from danswer.db.engine import SqlEngine
-<<<<<<< HEAD
 from danswer.httpx.httpx_pool import HttpxPool
-from danswer.redis.redis_pool import RedisPool
-=======
 from danswer.redis.redis_pool import get_redis_client
->>>>>>> b3c367d0
 from danswer.utils.logger import ColoredFormatter
 from danswer.utils.logger import PlainFormatter
 from danswer.utils.logger import setup_logger
@@ -116,7 +112,6 @@
     SqlEngine.set_app_name(POSTGRES_CELERY_BEAT_APP_NAME)
     SqlEngine.init_engine(pool_size=2, max_overflow=0)
 
-<<<<<<< HEAD
 
 @worker_init.connect
 def on_worker_init(sender: Any, **kwargs: Any) -> None:
@@ -143,34 +138,11 @@
         )
     )
 
-    r = redis_pool.get_client()
+    r = get_redis_client()
 
     WAIT_INTERVAL = 5
     WAIT_LIMIT = 60
 
-=======
-
-@worker_init.connect
-def on_worker_init(sender: Any, **kwargs: Any) -> None:
-    # decide some initial startup settings based on the celery worker's hostname
-    # (set at the command line)
-    hostname = sender.hostname
-    if hostname.startswith("light"):
-        SqlEngine.set_app_name(POSTGRES_CELERY_WORKER_LIGHT_APP_NAME)
-        SqlEngine.init_engine(pool_size=sender.concurrency, max_overflow=8)
-    elif hostname.startswith("heavy"):
-        SqlEngine.set_app_name(POSTGRES_CELERY_WORKER_HEAVY_APP_NAME)
-        SqlEngine.init_engine(pool_size=8, max_overflow=0)
-    else:
-        SqlEngine.set_app_name(POSTGRES_CELERY_WORKER_PRIMARY_APP_NAME)
-        SqlEngine.init_engine(pool_size=8, max_overflow=0)
-
-    r = get_redis_client()
-
-    WAIT_INTERVAL = 5
-    WAIT_LIMIT = 60
-
->>>>>>> b3c367d0
     time_start = time.monotonic()
     logger.info("Redis: Readiness check starting.")
     while True:
@@ -193,15 +165,9 @@
             raise WorkerShutdown(msg)
 
         time.sleep(WAIT_INTERVAL)
-<<<<<<< HEAD
 
     logger.info("Redis: Readiness check succeeded. Continuing...")
 
-=======
-
-    logger.info("Redis: Readiness check succeeded. Continuing...")
-
->>>>>>> b3c367d0
     if not celery_is_worker_primary(sender):
         logger.info("Running as a secondary celery worker.")
         logger.info("Waiting for primary worker to be ready...")
@@ -232,24 +198,97 @@
 
     # This is singleton work that should be done on startup exactly once
     # by the primary worker
-<<<<<<< HEAD
-    r = redis_pool.get_client()
-=======
     r = get_redis_client()
->>>>>>> b3c367d0
 
     # For the moment, we're assuming that we are the only primary worker
     # that should be running.
     # TODO: maybe check for or clean up another zombie primary worker if we detect it
     r.delete(DanswerRedisLocks.PRIMARY_WORKER)
 
-<<<<<<< HEAD
-=======
     # this process wide lock is taken to help other workers start up in order.
     # it is planned to use this lock to enforce singleton behavior on the primary
     # worker, since the primary worker does redis cleanup on startup, but this isn't
     # implemented yet.
->>>>>>> b3c367d0
+    lock = r.lock(
+        DanswerRedisLocks.PRIMARY_WORKER,
+        timeout=CELERY_PRIMARY_WORKER_LOCK_TIMEOUT,
+    )
+
+    logger.info("Primary worker lock: Acquire starting.")
+    acquired = lock.acquire(blocking_timeout=CELERY_PRIMARY_WORKER_LOCK_TIMEOUT / 2)
+    if acquired:
+        logger.info("Primary worker lock: Acquire succeeded.")
+    else:
+        logger.error("Primary worker lock: Acquire failed!")
+        raise WorkerShutdown("Primary worker lock could not be acquired!")
+
+    sender.primary_worker_lock = lock
+
+    WAIT_INTERVAL = 5
+    WAIT_LIMIT = 60
+
+    time_start = time.monotonic()
+    logger.info("Redis: Readiness check starting.")
+    while True:
+        try:
+            if r.ping():
+                break
+        except Exception:
+            pass
+
+        time_elapsed = time.monotonic() - time_start
+        logger.info(
+            f"Redis: Ping failed. elapsed={time_elapsed:.1f} timeout={WAIT_LIMIT:.1f}"
+        )
+        if time_elapsed > WAIT_LIMIT:
+            msg = (
+                f"Redis: Readiness check did not succeed within the timeout "
+                f"({WAIT_LIMIT} seconds). Exiting..."
+            )
+            logger.error(msg)
+            raise WorkerShutdown(msg)
+
+        time.sleep(WAIT_INTERVAL)
+
+    logger.info("Redis: Readiness check succeeded. Continuing...")
+
+    if not celery_is_worker_primary(sender):
+        logger.info("Running as a secondary celery worker.")
+        logger.info("Waiting for primary worker to be ready...")
+        time_start = time.monotonic()
+        while True:
+            if r.exists(DanswerRedisLocks.PRIMARY_WORKER):
+                break
+
+            time.monotonic()
+            time_elapsed = time.monotonic() - time_start
+            logger.info(
+                f"Primary worker is not ready yet. elapsed={time_elapsed:.1f} timeout={WAIT_LIMIT:.1f}"
+            )
+            if time_elapsed > WAIT_LIMIT:
+                msg = (
+                    f"Primary worker was not ready within the timeout. "
+                    f"({WAIT_LIMIT} seconds). Exiting..."
+                )
+                logger.error(msg)
+                raise WorkerShutdown(msg)
+
+            time.sleep(WAIT_INTERVAL)
+
+        logger.info("Wait for primary worker completed successfully. Continuing...")
+        return
+
+    logger.info("Running as the primary celery worker.")
+
+    # This is singleton work that should be done on startup exactly once
+    # by the primary worker
+    r = get_redis_client()
+
+    # For the moment, we're assuming that we are the only primary worker
+    # that should be running.
+    # TODO: maybe check for or clean up another zombie primary worker if we detect it
+    r.delete(DanswerRedisLocks.PRIMARY_WORKER)
+
     lock = r.lock(
         DanswerRedisLocks.PRIMARY_WORKER,
         timeout=CELERY_PRIMARY_WORKER_LOCK_TIMEOUT,
@@ -413,20 +452,10 @@
             if not hasattr(worker, "primary_worker_lock"):
                 return
 
-<<<<<<< HEAD
-            r = redis_pool.get_client()
+            r = get_redis_client()
 
             lock: redis.lock.Lock = worker.primary_worker_lock
 
-            # ttl_ms = r.pttl(lock.name)
-            # logger.info(f"lock TTL before: {ttl_ms}ms")
-
-=======
-            r = get_redis_client()
-
-            lock: redis.lock.Lock = worker.primary_worker_lock
-
->>>>>>> b3c367d0
             task_logger.info("Reacquiring primary worker lock.")
 
             if lock.owned():
@@ -453,12 +482,6 @@
                     raise TimeoutError("Primary worker lock could not be acquired!")
 
                 worker.primary_worker_lock = lock
-<<<<<<< HEAD
-
-            # ttl_ms = r.pttl(lock.name)
-            # task_logger.info(f"lock TTL after: {ttl_ms}ms")
-=======
->>>>>>> b3c367d0
         except Exception:
             task_logger.exception("HubPeriodicTask.run_periodic_task exceptioned.")
 
