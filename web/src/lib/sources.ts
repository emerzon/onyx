import {
  AxeroIcon,
  BookstackIcon,
  ClickupIcon,
  ConfluenceIcon,
  DiscourseIcon,
  Document360Icon,
  DropboxIcon,
  FileIcon,
  GithubIcon,
  GitlabIcon,
  GlobeIcon,
  GmailIcon,
  GongIcon,
  GoogleDriveIcon,
  GoogleSitesIcon,
  GuruIcon,
  HubSpotIcon,
  JiraIcon,
  LinearIcon,
  LoopioIcon,
  NotionIcon,
  ProductboardIcon,
  R2Icon,
  SalesforceIcon,
  SharepointIcon,
  TeamsIcon,
  SlabIcon,
  ZendeskIcon,
  ZulipIcon,
  MediaWikiIcon,
  WikipediaIcon,
  AsanaIcon,
  S3Icon,
  OCIStorageIcon,
  GoogleStorageIcon,
  ColorSlackIcon,
  XenforoIcon,
  FreshdeskIcon,
  FirefliesIcon,
} from "@/components/icons/icons";
import { ValidSources } from "./types";
import {
  DanswerDocument,
  SourceCategory,
  SourceMetadata,
} from "./search/interfaces";
import { Persona } from "@/app/admin/assistants/interfaces";

interface PartialSourceMetadata {
  icon: React.FC<{ size?: number; className?: string }>;
  displayName: string;
  category: SourceCategory;
  docs?: string;
}

type SourceMap = {
  [K in ValidSources]: PartialSourceMetadata;
};

<<<<<<< HEAD
// rkuo: feels like this and other data should be refactored into the backend
const SOURCE_METADATA_MAP: SourceMap = {
=======
export const SOURCE_METADATA_MAP: SourceMap = {
>>>>>>> 66f47d29
  web: {
    icon: GlobeIcon,
    displayName: "Web",
    category: SourceCategory.Other,
    docs: "https://docs.danswer.dev/connectors/web",
  },
  file: {
    icon: FileIcon,
    displayName: "File",
    category: SourceCategory.Storage,
    docs: "https://docs.danswer.dev/connectors/file",
  },
  slack: {
    icon: ColorSlackIcon,
    displayName: "Slack",
    category: SourceCategory.Messaging,
    docs: "https://docs.danswer.dev/connectors/slack",
    oauthSupported: true,
  },
  gmail: {
    icon: GmailIcon,
    displayName: "Gmail",
    category: SourceCategory.Messaging,
    docs: "https://docs.danswer.dev/connectors/gmail/overview",
  },
  google_drive: {
    icon: GoogleDriveIcon,
    displayName: "Google Drive",
    category: SourceCategory.Storage,
    docs: "https://docs.danswer.dev/connectors/google_drive/overview",
  },
  github: {
    icon: GithubIcon,
    displayName: "Github",
    category: SourceCategory.CodeRepository,
    docs: "https://docs.danswer.dev/connectors/github",
  },
  gitlab: {
    icon: GitlabIcon,
    displayName: "Gitlab",
    category: SourceCategory.CodeRepository,
    docs: "https://docs.danswer.dev/connectors/gitlab",
  },
  confluence: {
    icon: ConfluenceIcon,
    displayName: "Confluence",
    category: SourceCategory.Wiki,
    docs: "https://docs.danswer.dev/connectors/confluence",
  },
  jira: {
    icon: JiraIcon,
    displayName: "Jira",
    category: SourceCategory.ProjectManagement,
    docs: "https://docs.danswer.dev/connectors/jira",
  },
  notion: {
    icon: NotionIcon,
    displayName: "Notion",
    category: SourceCategory.Wiki,
    docs: "https://docs.danswer.dev/connectors/notion",
  },
  zendesk: {
    icon: ZendeskIcon,
    displayName: "Zendesk",
    category: SourceCategory.CustomerSupport,
    docs: "https://docs.danswer.dev/connectors/zendesk",
  },
  gong: {
    icon: GongIcon,
    displayName: "Gong",
    category: SourceCategory.Other,
    docs: "https://docs.danswer.dev/connectors/gong",
  },
  linear: {
    icon: LinearIcon,
    displayName: "Linear",
    category: SourceCategory.ProjectManagement,
    docs: "https://docs.danswer.dev/connectors/linear",
  },
  productboard: {
    icon: ProductboardIcon,
    displayName: "Productboard",
    category: SourceCategory.ProjectManagement,
    docs: "https://docs.danswer.dev/connectors/productboard",
  },
  slab: {
    icon: SlabIcon,
    displayName: "Slab",
    category: SourceCategory.Wiki,
    docs: "https://docs.danswer.dev/connectors/slab",
  },
  zulip: {
    icon: ZulipIcon,
    displayName: "Zulip",
    category: SourceCategory.Messaging,
    docs: "https://docs.danswer.dev/connectors/zulip",
  },
  guru: {
    icon: GuruIcon,
    displayName: "Guru",
    category: SourceCategory.Wiki,
    docs: "https://docs.danswer.dev/connectors/guru",
  },
  hubspot: {
    icon: HubSpotIcon,
    displayName: "HubSpot",
    category: SourceCategory.CustomerSupport,
    docs: "https://docs.danswer.dev/connectors/hubspot",
  },
  document360: {
    icon: Document360Icon,
    displayName: "Document360",
    category: SourceCategory.Wiki,
    docs: "https://docs.danswer.dev/connectors/document360",
  },
  bookstack: {
    icon: BookstackIcon,
    displayName: "BookStack",
    category: SourceCategory.Wiki,
    docs: "https://docs.danswer.dev/connectors/bookstack",
  },
  google_sites: {
    icon: GoogleSitesIcon,
    displayName: "Google Sites",
    category: SourceCategory.Wiki,
    docs: "https://docs.danswer.dev/connectors/google_sites",
  },
  loopio: {
    icon: LoopioIcon,
    displayName: "Loopio",
    category: SourceCategory.Other,
  },
  dropbox: {
    icon: DropboxIcon,
    displayName: "Dropbox",
    category: SourceCategory.Storage,
    docs: "https://docs.danswer.dev/connectors/dropbox",
  },
  salesforce: {
    icon: SalesforceIcon,
    displayName: "Salesforce",
    category: SourceCategory.CustomerSupport,
    docs: "https://docs.danswer.dev/connectors/salesforce",
  },
  sharepoint: {
    icon: SharepointIcon,
    displayName: "Sharepoint",
    category: SourceCategory.Storage,
    docs: "https://docs.danswer.dev/connectors/sharepoint",
  },
  teams: {
    icon: TeamsIcon,
    displayName: "Teams",
    category: SourceCategory.Messaging,
    docs: "https://docs.danswer.dev/connectors/teams",
  },
  discourse: {
    icon: DiscourseIcon,
    displayName: "Discourse",
    category: SourceCategory.Messaging,
    docs: "https://docs.danswer.dev/connectors/discourse",
  },
  axero: {
    icon: AxeroIcon,
    displayName: "Axero",
    category: SourceCategory.Wiki,
    docs: "https://docs.danswer.dev/connectors/axero",
  },
  wikipedia: {
    icon: WikipediaIcon,
    displayName: "Wikipedia",
    category: SourceCategory.Wiki,
    docs: "https://docs.danswer.dev/connectors/wikipedia",
  },
  asana: {
    icon: AsanaIcon,
    displayName: "Asana",
    category: SourceCategory.ProjectManagement,
    docs: "https://docs.danswer.dev/connectors/asana",
  },
  mediawiki: {
    icon: MediaWikiIcon,
    displayName: "MediaWiki",
    category: SourceCategory.Wiki,
    docs: "https://docs.danswer.dev/connectors/mediawiki",
  },
  clickup: {
    icon: ClickupIcon,
    displayName: "Clickup",
    category: SourceCategory.ProjectManagement,
    docs: "https://docs.danswer.dev/connectors/clickup",
  },
  s3: {
    icon: S3Icon,
    displayName: "S3",
    category: SourceCategory.Storage,
    docs: "https://docs.danswer.dev/connectors/s3",
  },
  r2: {
    icon: R2Icon,
    displayName: "R2",
    category: SourceCategory.Storage,
    docs: "https://docs.danswer.dev/connectors/r2",
  },
  oci_storage: {
    icon: OCIStorageIcon,
    displayName: "Oracle Storage",
    category: SourceCategory.Storage,
    docs: "https://docs.danswer.dev/connectors/oci_storage",
  },
  google_cloud_storage: {
    icon: GoogleStorageIcon,
    displayName: "Google Storage",
    category: SourceCategory.Storage,
    docs: "https://docs.danswer.dev/connectors/google_storage",
  },
  xenforo: {
    icon: XenforoIcon,
    displayName: "Xenforo",
    category: SourceCategory.Messaging,
  },
  ingestion_api: {
    icon: GlobeIcon,
    displayName: "Ingestion",
    category: SourceCategory.Other,
  },
  freshdesk: {
    icon: FreshdeskIcon,
    displayName: "Freshdesk",
    category: SourceCategory.CustomerSupport,
    docs: "https://docs.danswer.dev/connectors/freshdesk",
  },
  fireflies: {
    icon: FirefliesIcon,
    displayName: "Fireflies",
    category: SourceCategory.Other,
    docs: "https://docs.danswer.dev/connectors/fireflies",
  },
  // currently used for the Internet Search tool docs, which is why
  // a globe is used
  not_applicable: {
    icon: GlobeIcon,
    displayName: "Not Applicable",
    category: SourceCategory.Other,
  },
} as SourceMap;

function fillSourceMetadata(
  partialMetadata: PartialSourceMetadata,
  internalName: ValidSources
): SourceMetadata {
  return {
    internalName: internalName,
    ...partialMetadata,
    adminUrl: `/admin/connectors/${internalName}`,
  };
}

export function getSourceMetadata(sourceType: ValidSources): SourceMetadata {
  const response = fillSourceMetadata(
    SOURCE_METADATA_MAP[sourceType],
    sourceType
  );

  return response;
}

export function listSourceMetadata(): SourceMetadata[] {
  /* This gives back all the viewable / common sources, primarily for 
  display in the Add Connector page */
  const entries = Object.entries(SOURCE_METADATA_MAP)
    .filter(
      ([source, _]) => source !== "not_applicable" && source != "ingestion_api"
    )
    .map(([source, metadata]) => {
      return fillSourceMetadata(metadata, source as ValidSources);
    });
  return entries;
}

export function getSourceDocLink(sourceType: ValidSources): string | null {
  return SOURCE_METADATA_MAP[sourceType].docs || null;
}

export const isValidSource = (sourceType: string) => {
  return Object.keys(SOURCE_METADATA_MAP).includes(sourceType);
};

export function getSourceDisplayName(sourceType: ValidSources): string | null {
  return getSourceMetadata(sourceType).displayName;
}

export function getSourceMetadataForSources(sources: ValidSources[]) {
  return sources.map((source) => getSourceMetadata(source));
}

export function getSourcesForPersona(persona: Persona): ValidSources[] {
  const personaSources: ValidSources[] = [];
  persona.document_sets.forEach((documentSet) => {
    documentSet.cc_pair_descriptors.forEach((ccPair) => {
      if (!personaSources.includes(ccPair.connector.source)) {
        personaSources.push(ccPair.connector.source);
      }
    });
  });
  return personaSources;
}<|MERGE_RESOLUTION|>--- conflicted
+++ resolved
@@ -58,12 +58,7 @@
   [K in ValidSources]: PartialSourceMetadata;
 };
 
-<<<<<<< HEAD
-// rkuo: feels like this and other data should be refactored into the backend
-const SOURCE_METADATA_MAP: SourceMap = {
-=======
 export const SOURCE_METADATA_MAP: SourceMap = {
->>>>>>> 66f47d29
   web: {
     icon: GlobeIcon,
     displayName: "Web",
