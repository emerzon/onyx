"use client";

import React, { useEffect, useState } from "react";
import useSWR, { mutate } from "swr";
import { FetchError, errorHandlingFetcher } from "@/lib/fetcher";
import { ErrorCallout } from "@/components/ErrorCallout";
import { LoadingAnimation } from "@/components/Loading";
import { usePopup } from "@/components/admin/connectors/Popup";
import { ConnectorIndexingStatus } from "@/lib/types";
import {
  usePublicCredentials,
  useConnectorCredentialIndexingStatus,
} from "@/lib/hooks";
import Title from "@/components/ui/title";
import { DriveJsonUploadSection, DriveAuthSection } from "./Credential";
import {
  Credential,
  GoogleDriveCredentialJson,
  GoogleDriveServiceAccountCredentialJson,
} from "@/lib/connectors/credentials";
import {
  ConnectorSnapshot,
  GoogleDriveConfig,
} from "@/lib/connectors/connectors";
import { useUser } from "@/components/user/UserProvider";
import { buildSimilarCredentialInfoURL } from "@/app/admin/connector/[ccPairId]/lib";
import { fetchConnectors } from "@/lib/connector";

const useConnectorsByCredentialId = (credential_id: number | null) => {
  let url: string | null = null;
  if (credential_id !== null) {
    url = `/api/manage/admin/connector?credential=${credential_id}`;
  }
  const swrResponse = useSWR<ConnectorSnapshot[]>(url, errorHandlingFetcher);

  return {
    ...swrResponse,
    refreshConnectorsByCredentialId: () => mutate(url),
  };
};

const GDriveMain = ({}: {}) => {
  const { isAdmin, user } = useUser();

  // tries getting the uploaded credential json
  const {
    data: appCredentialData,
    isLoading: isAppCredentialLoading,
    error: isAppCredentialError,
  } = useSWR<{ client_id: string }, FetchError>(
    "/api/manage/admin/connector/google-drive/app-credential",
    errorHandlingFetcher
  );

  // tries getting the uploaded service account key
  const {
    data: serviceAccountKeyData,
    isLoading: isServiceAccountKeyLoading,
    error: isServiceAccountKeyError,
  } = useSWR<{ service_account_email: string }, FetchError>(
    "/api/manage/admin/connector/google-drive/service-account-key",
    errorHandlingFetcher
  );

  // gets all public credentials
  const {
    data: credentialsData,
    isLoading: isCredentialsLoading,
    error: credentialsError,
    refreshCredentials,
  } = usePublicCredentials();

  // gets all credentials for source type google drive
  const {
    data: googleDriveCredentials,
    isLoading: isGoogleDriveCredentialsLoading,
    error: googleDriveCredentialsError,
  } = useSWR<Credential<any>[]>(
    buildSimilarCredentialInfoURL("google_drive"),
    errorHandlingFetcher,
    { refreshInterval: 5000 }
  );

  // filters down to just credentials that were created via upload (there should be only one)
  let credential_id = null;
  if (googleDriveCredentials) {
    const googleDriveUploadedCredentials: Credential<GoogleDriveCredentialJson>[] =
      googleDriveCredentials.filter(
        (googleDriveCredential) =>
          googleDriveCredential.credential_json.authentication_method !==
          "oauth_interactive"
      );

    if (googleDriveUploadedCredentials.length > 0) {
      credential_id = googleDriveUploadedCredentials[0].id;
    }
  }

  // retrieves all connectors for that credential id
  const {
    data: googleDriveConnectors,
    isLoading: isGoogleDriveConnectorsLoading,
    error: googleDriveConnectorsError,
    refreshConnectorsByCredentialId,
  } = useConnectorsByCredentialId(credential_id);

  const { popup, setPopup } = usePopup();

  const appCredentialSuccessfullyFetched =
    appCredentialData ||
    (isAppCredentialError && isAppCredentialError.status === 404);
  const serviceAccountKeySuccessfullyFetched =
    serviceAccountKeyData ||
    (isServiceAccountKeyError && isServiceAccountKeyError.status === 404);

<<<<<<< HEAD
  // blank placeholder if still loading
  if (isLoadingUser) {
    return <></>;
  }

  // loading animation
=======
>>>>>>> 631bac44
  if (
    (!appCredentialSuccessfullyFetched && isAppCredentialLoading) ||
    (!serviceAccountKeySuccessfullyFetched && isServiceAccountKeyLoading) ||
    (!credentialsData && isCredentialsLoading) ||
    (!googleDriveCredentials && isGoogleDriveCredentialsLoading) ||
    (!googleDriveConnectors && isGoogleDriveConnectorsLoading)
  ) {
    return (
      <div className="mx-auto">
        <LoadingAnimation text="" />
      </div>
    );
  }

  if (credentialsError || !credentialsData) {
    return <ErrorCallout errorTitle="Failed to load credentials." />;
  }

  if (googleDriveCredentialsError || !googleDriveCredentials) {
    return (
      <ErrorCallout errorTitle="Failed to load Google Drive credentials." />
    );
  }

  if (
    !appCredentialSuccessfullyFetched ||
    !serviceAccountKeySuccessfullyFetched
  ) {
    return (
      <ErrorCallout errorTitle="Error loading Google Drive app credentials. Contact an administrator." />
    );
  }

  // get the actual uploaded oauth or service account credentials
  const googleDrivePublicUploadedCredential:
    | Credential<GoogleDriveCredentialJson>
    | undefined = credentialsData.find(
    (credential) =>
      credential.credential_json?.google_tokens &&
      credential.admin_public &&
      credential.source === "google_drive" &&
      credential.credential_json.authentication_method !== "oauth_interactive"
  );

  const googleDriveServiceAccountCredential:
    | Credential<GoogleDriveServiceAccountCredentialJson>
    | undefined = credentialsData.find(
    (credential) => credential.credential_json?.google_service_account_key
  );

  if (googleDriveConnectorsError) {
    return (
      <ErrorCallout errorTitle="Failed to load Google Drive associated connectors." />
    );
  }

  let connectorAssociated = false;
  if (googleDriveConnectors) {
    if (googleDriveConnectors.length > 0) {
      connectorAssociated = true;
    }
  }

  return (
    <>
      {popup}
      <Title className="mb-2 mt-6 ml-auto mr-auto">
        Step 1: Provide your Credentials
      </Title>
      <DriveJsonUploadSection
        setPopup={setPopup}
        appCredentialData={appCredentialData}
        serviceAccountCredentialData={serviceAccountKeyData}
        isAdmin={isAdmin}
      />

      {isAdmin && (
        <>
          <Title className="mb-2 mt-6 ml-auto mr-auto">
            Step 2: Authenticate with Danswer
          </Title>
          <DriveAuthSection
            setPopup={setPopup}
            refreshCredentials={refreshCredentials}
            googleDrivePublicUploadedCredential={
              googleDrivePublicUploadedCredential
            }
            googleDriveServiceAccountCredential={
              googleDriveServiceAccountCredential
            }
            appCredentialData={appCredentialData}
            serviceAccountKeyData={serviceAccountKeyData}
            connectorAssociated={connectorAssociated}
            user={user}
          />
        </>
      )}
    </>
  );
};

export default GDriveMain;<|MERGE_RESOLUTION|>--- conflicted
+++ resolved
@@ -113,15 +113,6 @@
     serviceAccountKeyData ||
     (isServiceAccountKeyError && isServiceAccountKeyError.status === 404);
 
-<<<<<<< HEAD
-  // blank placeholder if still loading
-  if (isLoadingUser) {
-    return <></>;
-  }
-
-  // loading animation
-=======
->>>>>>> 631bac44
   if (
     (!appCredentialSuccessfullyFetched && isAppCredentialLoading) ||
     (!serviceAccountKeySuccessfullyFetched && isServiceAccountKeyLoading) ||
